import { useNavigate } from 'react-router-dom';
import { cn, commonStyles } from '../styles/utils';
import { Button } from '../components/Button';
import { Card } from '../components/Card';
import { Brain } from 'lucide-react';

const HomePage = () => {
  const navigate = useNavigate();

  const scrollToFeatures = () => {
    const featuresSection = document.getElementById('features');
    featuresSection?.scrollIntoView({ behavior: 'smooth' });
  };

  return (
    <div className="min-h-screen bg-gradient-to-b from-primary-50 to-primary-100">
      {/* Hero Section */}
      <div className="pt-20 pb-16 px-4 sm:px-6 lg:px-8 max-w-7xl mx-auto">
        <div className="text-center">
          <div className="flex justify-center mb-8">
            <div className="rounded-full bg-primary-600 p-4">
              <Brain className="h-12 w-12 text-white" />
            </div>
          </div>
          <h1 className={cn(commonStyles.heading.h1, "tracking-tight sm:text-6xl md:text-7xl")}>
<<<<<<< HEAD
            <span className="block text-primary-600 font-sans">Brainy</span>
=======
            <span className="block text-primary-600 font-sans">Brainbud</span>
            <span className="block font-sans">Your AI Study Buddy Revolution</span>
>>>>>>> 2565d52f
          </h1>
          <p className={cn(commonStyles.text.lg, "mt-6 max-w-2xl mx-auto")}>
            Transform any subject into an engaging conversation with your personal AI tutor 
            who adapts to your learning style and makes studying addictive.
          </p>
          <div className="mt-10 flex justify-center gap-5">
            <Button
              variant="primary"
              size="lg"
              onClick={() => navigate('/login')}
              className="shadow-lg hover:shadow-xl"
            >
              Get Started
            </Button>
            <Button
              variant="secondary"
              size="lg"
              onClick={scrollToFeatures}
              className="shadow-lg hover:shadow-xl"
            >
              Learn More
            </Button>
          </div>
        </div>
      </div>

      {/* Features Section */}
      <div id="features" className="py-16 px-4 sm:px-6 lg:px-8 max-w-7xl mx-auto">
        <div className="text-center mb-16">
          <h2 className={cn(commonStyles.heading.h2, "font-sans")}>
            Revolutionary Learning Experience
          </h2>
          <p className={cn(commonStyles.text.lg, "mt-4")}>
            Brainbud combines cutting-edge AI technology to create the most engaging learning experience possible.
          </p>
        </div>

        <div className="grid grid-cols-1 md:grid-cols-2 lg:grid-cols-3 gap-10">
          {/* Feature 1 */}
          <Card variant="hover" className="p-8">
            <div className="h-12 w-12 bg-primary-100 rounded-full flex items-center justify-center mb-6">
              <svg xmlns="http://www.w3.org/2000/svg" className="h-6 w-6 text-primary-600" fill="none" viewBox="0 0 24 24" stroke="currentColor">
                <path strokeLinecap="round" strokeLinejoin="round" strokeWidth={2} d="M15 10l4.553-2.276A1 1 0 0121 8.618v6.764a1 1 0 01-1.447.894L15 14M5 18h8a2 2 0 002-2V8a2 2 0 00-2-2H5a2 2 0 00-2 2v8a2 2 0 002 2z" />
              </svg>
            </div>
            <h3 className={cn(commonStyles.heading.h3, "mb-3")}>Realistic Video Avatars</h3>
            <p className={cn(commonStyles.text.base)}>
              Interact with lifelike AI tutors who adapt their personality, teaching style, and expressions to match your learning preferences.
            </p>
          </Card>

          {/* Feature 2 */}
          <Card variant="hover" className="p-8">
            <div className="h-12 w-12 bg-primary-100 rounded-full flex items-center justify-center mb-6">
              <svg xmlns="http://www.w3.org/2000/svg" className="h-6 w-6 text-primary-600" fill="none" viewBox="0 0 24 24" stroke="currentColor">
                <path strokeLinecap="round" strokeLinejoin="round" strokeWidth={2} d="M19 11a7 7 0 01-7 7m0 0a7 7 0 01-7-7m7 7v4m0 0H8m4 0h4m-4-8a3 3 0 01-3-3V5a3 3 0 116 0v6a3 3 0 01-3 3z" />
              </svg>
            </div>
            <h3 className={cn(commonStyles.heading.h3, "mb-3")}>Natural Voice Conversations</h3>
            <p className={cn(commonStyles.text.base)}>
              Enjoy real-time, context-aware conversations with AI tutors who remember your discussion history and adapt to your needs.
            </p>
          </Card>

          {/* Feature 3 */}
          <Card variant="hover" className="p-8">
            <div className="h-12 w-12 bg-primary-100 rounded-full flex items-center justify-center mb-6">
              <svg xmlns="http://www.w3.org/2000/svg" className="h-6 w-6 text-primary-600" fill="none" viewBox="0 0 24 24" stroke="currentColor">
                <path strokeLinecap="round" strokeLinejoin="round" strokeWidth={2} d="M9.663 17h4.673M12 3v1m6.364 1.636l-.707.707M21 12h-1M4 12H3m3.343-5.657l-.707-.707m2.828 9.9a5 5 0 117.072 0l-.548.547A3.374 3.374 0 0014 18.469V19a2 2 0 11-4 0v-.531c0-.895-.356-1.754-.988-2.386l-.548-.547z" />
              </svg>
            </div>
            <h3 className={cn(commonStyles.heading.h3, "mb-3")}>Adaptive Learning</h3>
            <p className={cn(commonStyles.text.base)}>
              Experience personalized education that adapts to your learning style, identifies knowledge gaps, and creates custom study plans.
            </p>
          </Card>

          {/* Feature 4 */}
          <Card variant="hover" className="p-8">
            <div className="h-12 w-12 bg-primary-100 rounded-full flex items-center justify-center mb-6">
              <svg xmlns="http://www.w3.org/2000/svg" className="h-6 w-6 text-primary-600" fill="none" viewBox="0 0 24 24" stroke="currentColor">
                <path strokeLinecap="round" strokeLinejoin="round" strokeWidth={2} d="M16 7a4 4 0 11-8 0 4 4 0 018 0zM12 14a7 7 0 00-7 7h14a7 7 0 00-7-7z" />
              </svg>
            </div>
            <h3 className={cn(commonStyles.heading.h3, "mb-3")}>Diverse Subject Expertise</h3>
            <p className={cn(commonStyles.text.base)}>
              Access comprehensive knowledge across Math, Science, English, History, Languages, and more, with difficulty levels from elementary to graduate.
            </p>
          </Card>

          {/* Feature 5 */}
          <Card variant="hover" className="p-8">
            <div className="h-12 w-12 bg-primary-100 rounded-full flex items-center justify-center mb-6">
              <svg xmlns="http://www.w3.org/2000/svg" className="h-6 w-6 text-primary-600" fill="none" viewBox="0 0 24 24" stroke="currentColor">
                <path strokeLinecap="round" strokeLinejoin="round" strokeWidth={2} d="M17 20h5v-2a3 3 0 00-5.356-1.857M17 20H7m10 0v-2c0-.656-.126-1.283-.356-1.857M7 20H2v-2a3 3 0 015.356-1.857M7 20v-2c0-.656.126-1.283.356-1.857m0 0a5.002 5.002 0 019.288 0M15 7a3 3 0 11-6 0 3 3 0 016 0zm6 3a2 2 0 11-4 0 2 2 0 014 0zM7 10a2 2 0 11-4 0 2 2 0 014 0z" />
              </svg>
            </div>
            <h3 className={cn(commonStyles.heading.h3, "mb-3")}>Social Learning</h3>
            <p className={cn(commonStyles.text.base)}>
              Share learning moments, challenge friends, and engage in group study sessions for a more interactive educational experience.
            </p>
          </Card>

          {/* Feature 6 */}
          <Card variant="hover" className="p-8">
            <div className="h-12 w-12 bg-primary-100 rounded-full flex items-center justify-center mb-6">
              <svg xmlns="http://www.w3.org/2000/svg" className="h-6 w-6 text-primary-600" fill="none" viewBox="0 0 24 24" stroke="currentColor">
                <path strokeLinecap="round" strokeLinejoin="round" strokeWidth={2} d="M9 19v-6a2 2 0 00-2-2H5a2 2 0 00-2 2v6a2 2 0 002 2h2a2 2 0 002-2zm0 0V9a2 2 0 012-2h2a2 2 0 012 2v10m-6 0a2 2 0 002 2h2a2 2 0 002-2m0 0V5a2 2 0 012-2h2a2 2 0 012 2v14a2 2 0 01-2 2h-2a2 2 0 01-2-2z" />
              </svg>
            </div>
            <h3 className={cn(commonStyles.heading.h3, "mb-3")}>Learning Analytics</h3>
            <p className={cn(commonStyles.text.base)}>
              Track your progress with detailed analytics that provide insights into your learning patterns and help you achieve your academic goals.
            </p>
          </Card>
        </div>
      </div>

      {/* Target Users Section */}
      <div className="py-16 px-4 sm:px-6 lg:px-8 max-w-7xl mx-auto my-16">
        <Card className="p-8">
          <div className="text-center mb-16">
            <h2 className={cn(commonStyles.heading.h2, "font-sans")}>Who Can Benefit</h2>
            <p className={cn(commonStyles.text.lg, "mt-4")}>
              Brainbud is designed to help learners of all types achieve their educational goals.
            </p>
          </div>

          <div className="grid grid-cols-1 md:grid-cols-3 gap-10">
            {/* Persona 1 */}
            <Card variant="hover" className="p-8 bg-gradient-to-br from-primary-50 to-primary-100">
              <h3 className={cn(commonStyles.heading.h3, "mb-3")}>High School Students</h3>
              <p className={cn(commonStyles.text.base, "mb-4")}>
                Make studying engaging and understand complex topics through conversations with AI tutors 
                that explain concepts in simple terms.
              </p>
              <ul className="text-gray-600 space-y-2">
                <li className="flex items-center">
                  <svg className="h-5 w-5 text-green-500 mr-2" fill="none" viewBox="0 0 24 24" stroke="currentColor">
                    <path strokeLinecap="round" strokeLinejoin="round" strokeWidth="2" d="M5 13l4 4L19 7" />
                  </svg>
                  Practice language conversations
                </li>
                <li className="flex items-center">
                  <svg className="h-5 w-5 text-green-500 mr-2" fill="none" viewBox="0 0 24 24" stroke="currentColor">
                    <path strokeLinecap="round" strokeLinejoin="round" strokeWidth="2" d="M5 13l4 4L19 7" />
                  </svg>
                  Get help with essay writing
                </li>
                <li className="flex items-center">
                  <svg className="h-5 w-5 text-green-500 mr-2" fill="none" viewBox="0 0 24 24" stroke="currentColor">
                    <path strokeLinecap="round" strokeLinejoin="round" strokeWidth="2" d="M5 13l4 4L19 7" />
                  </svg>
                  Prepare for standardized tests
                </li>
              </ul>
            </Card>

            {/* Persona 2 */}
            <Card variant="hover" className="p-8 bg-gradient-to-br from-primary-50 to-primary-100">
              <h3 className={cn(commonStyles.heading.h3, "mb-3")}>College Students</h3>
              <p className={cn(commonStyles.text.base, "mb-4")}>
                Dive deeper into complex topics and prepare for exams and interviews with advanced 
                AI tutors specialized in your field of study.
              </p>
              <ul className="text-gray-600 space-y-2">
                <li className="flex items-center">
                  <svg className="h-5 w-5 text-green-500 mr-2" fill="none" viewBox="0 0 24 24" stroke="currentColor">
                    <path strokeLinecap="round" strokeLinejoin="round" strokeWidth="2" d="M5 13l4 4L19 7" />
                  </svg>
                  Deep-dive into complex concepts
                </li>
                <li className="flex items-center">
                  <svg className="h-5 w-5 text-green-500 mr-2" fill="none" viewBox="0 0 24 24" stroke="currentColor">
                    <path strokeLinecap="round" strokeLinejoin="round" strokeWidth="2" d="M5 13l4 4L19 7" />
                  </svg>
                  Practice for technical interviews
                </li>
                <li className="flex items-center">
                  <svg className="h-5 w-5 text-green-500 mr-2" fill="none" viewBox="0 0 24 24" stroke="currentColor">
                    <path strokeLinecap="round" strokeLinejoin="round" strokeWidth="2" d="M5 13l4 4L19 7" />
                  </svg>
                  Research paper assistance
                </li>
              </ul>
            </Card>

            {/* Persona 3 */}
            <Card variant="hover" className="p-8 bg-gradient-to-br from-primary-50 to-primary-100">
              <h3 className={cn(commonStyles.heading.h3, "mb-3")}>Professionals</h3>
              <p className={cn(commonStyles.text.base, "mb-4")}>
                Upskill efficiently with limited time by learning through conversation during 
                commutes or breaks, focusing on practical application.
              </p>
              <ul className="text-gray-600 space-y-2">
                <li className="flex items-center">
                  <svg className="h-5 w-5 text-green-500 mr-2" fill="none" viewBox="0 0 24 24" stroke="currentColor">
                    <path strokeLinecap="round" strokeLinejoin="round" strokeWidth="2" d="M5 13l4 4L19 7" />
                  </svg>
                  Learn during your commute
                </li>
                <li className="flex items-center">
                  <svg className="h-5 w-5 text-green-500 mr-2" fill="none" viewBox="0 0 24 24" stroke="currentColor">
                    <path strokeLinecap="round" strokeLinejoin="round" strokeWidth="2" d="M5 13l4 4L19 7" />
                  </svg>
                  Practical skill application
                </li>
                <li className="flex items-center">
                  <svg className="h-5 w-5 text-green-500 mr-2" fill="none" viewBox="0 0 24 24" stroke="currentColor">
                    <path strokeLinecap="round" strokeLinejoin="round" strokeWidth="2" d="M5 13l4 4L19 7" />
                  </svg>
                  Industry-specific knowledge
                </li>
              </ul>
            </Card>
          </div>
        </Card>
      </div>

      {/* CTA Section */}
      <div className="py-20 px-4 sm:px-6 lg:px-8 max-w-7xl mx-auto text-center">
        <h2 className={cn(commonStyles.heading.h2, "font-sans mb-8")}>Ready to Transform Your Learning Experience?</h2>
        <p className={cn(commonStyles.text.lg, "mb-10 max-w-3xl mx-auto")}>
          Join thousands of students who have already discovered the power of conversational learning with Brainbud.
        </p>
        <div className="flex flex-col sm:flex-row justify-center gap-4">
          <Button
            variant="primary"
            size="lg"
            onClick={() => navigate('/signup')}
            className="shadow-lg hover:shadow-xl"
          >
            Start Free Trial
          </Button>
          <Button
            variant="outline"
            size="lg"
            onClick={() => navigate('/pricing')}
            className="shadow-lg hover:shadow-xl"
          >
            View Pricing
          </Button>
        </div>
      </div>

      {/* Footer */}
      <footer className="bg-white py-12 px-4 border-t border-gray-200">
        <div className="max-w-7xl mx-auto">
          <div className="grid grid-cols-2 md:grid-cols-4 gap-8">
            <div>
              <h3 className="text-sm font-semibold text-gray-400 tracking-wider uppercase mb-4">Product</h3>
              <ul className="space-y-4">
                <li><a href="#" className="text-base text-gray-600 hover:text-primary-600">Features</a></li>
                <li><a href="#" className="text-base text-gray-600 hover:text-primary-600">Subjects</a></li>
                <li><a href="#" className="text-base text-gray-600 hover:text-primary-600">Pricing</a></li>
                <li><a href="#" className="text-base text-gray-600 hover:text-primary-600">FAQ</a></li>
              </ul>
            </div>
            <div>
              <h3 className="text-sm font-semibold text-gray-400 tracking-wider uppercase mb-4">Company</h3>
              <ul className="space-y-4">
                <li><a href="#" className="text-base text-gray-600 hover:text-primary-600">About Us</a></li>
                <li><a href="#" className="text-base text-gray-600 hover:text-primary-600">Careers</a></li>
                <li><a href="#" className="text-base text-gray-600 hover:text-primary-600">Blog</a></li>
                <li><a href="#" className="text-base text-gray-600 hover:text-primary-600">Contact</a></li>
              </ul>
            </div>
            <div>
              <h3 className="text-sm font-semibold text-gray-400 tracking-wider uppercase mb-4">Resources</h3>
              <ul className="space-y-4">
                <li><a href="#" className="text-base text-gray-600 hover:text-primary-600">Community</a></li>
                <li><a href="#" className="text-base text-gray-600 hover:text-primary-600">Help Center</a></li>
                <li><a href="#" className="text-base text-gray-600 hover:text-primary-600">Partners</a></li>
                <li><a href="#" className="text-base text-gray-600 hover:text-primary-600">Developers</a></li>
              </ul>
            </div>
            <div>
              <h3 className="text-sm font-semibold text-gray-400 tracking-wider uppercase mb-4">Legal</h3>
              <ul className="space-y-4">
                <li><a href="#" className="text-base text-gray-600 hover:text-primary-600">Privacy</a></li>
                <li><a href="#" className="text-base text-gray-600 hover:text-primary-600">Terms</a></li>
                <li><a href="#" className="text-base text-gray-600 hover:text-primary-600">Cookie Policy</a></li>
                <li><a href="#" className="text-base text-gray-600 hover:text-primary-600">Licenses</a></li>
              </ul>
            </div>
          </div>
          <div className="mt-12 pt-8 border-t border-gray-200">
            <p className="text-base text-gray-400 text-center">
              &copy; {new Date().getFullYear()} Brainbud Education, Inc. All rights reserved.
            </p>
          </div>
        </div>
      </footer>
    </div>
  );
};

export default HomePage;<|MERGE_RESOLUTION|>--- conflicted
+++ resolved
@@ -23,12 +23,7 @@
             </div>
           </div>
           <h1 className={cn(commonStyles.heading.h1, "tracking-tight sm:text-6xl md:text-7xl")}>
-<<<<<<< HEAD
-            <span className="block text-primary-600 font-sans">Brainy</span>
-=======
             <span className="block text-primary-600 font-sans">Brainbud</span>
-            <span className="block font-sans">Your AI Study Buddy Revolution</span>
->>>>>>> 2565d52f
           </h1>
           <p className={cn(commonStyles.text.lg, "mt-6 max-w-2xl mx-auto")}>
             Transform any subject into an engaging conversation with your personal AI tutor 
